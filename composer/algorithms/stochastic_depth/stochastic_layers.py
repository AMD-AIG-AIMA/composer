# Copyright 2022 MosaicML Composer authors
# SPDX-License-Identifier: Apache-2.0

import torch
from torchvision.models.resnet import Bottleneck


def _sample_bernoulli(probability: torch.Tensor,
                      device_id: int,
                      module_id: int,
                      num_modules: int,
                      generator: torch.Generator,
                      use_same_depth_across_gpus: bool,
                      use_same_gpu_seed: bool = False):
    """Gets a sample from a Bernoulli distribution.

    Provides functionality to have different seeds across GPUs and to have the same set of seeds across GPUs.
    """

    if use_same_gpu_seed:
        sample = torch.bernoulli(probability)
        return sample

    # Get a separate generator for each GPU
    rand_int = torch.randint(low=2**17, high=2**27, size=(1,), dtype=torch.long, generator=generator)
    gpu_seed = (rand_int * (device_id + 1))

    if use_same_depth_across_gpus:
        gpu_generator = torch.Generator().manual_seed(gpu_seed.item())  #type: ignore
        layer_seed = (torch.randperm(num_modules, generator=gpu_generator)[module_id] + 1) * rand_int
    else:
        layer_seed = (module_id + 1) * gpu_seed
    layer_generator = torch.Generator().manual_seed(layer_seed.item())  # type: ignore

    sample = torch.bernoulli(probability, generator=layer_generator)
    return sample


class StochasticBottleneck(Bottleneck):
    """Stochastic ResNet Bottleneck block. This block has a probability of skipping the transformation section of the
    layer and scales the transformation section.

    output by ``(1 - drop probability)`` during inference.

    Args:
         drop_rate: Probability of dropping the block. Must be between 0.0 and 1.0.
         module_id: The placement of the block within a network e.g. 0
             for the first layer in the network.
         module_count: The total number of blocks of this type in the network
         use_same_gpu_seed: Set to ``True`` to have the same layers dropped
             across GPUs when using multi-GPU training. Set to ``False`` to
             have each GPU drop a different set of layers. Only used
             with ``"block"`` stochastic method.
         use_same_depth_across_gpus: Set to ``True`` to have the same number
             of blocks dropped across GPUs. Should be set to ``True`` when
             ``drop_distribution`` is ``"uniform"`` and set to ``False``
             for ``"linear"``.
    """

    def __init__(self, drop_rate: float, module_id: int, module_count: int, use_same_gpu_seed: bool,
                 use_same_depth_across_gpus: bool, rand_generator: torch.Generator, **kwargs):
        super(StochasticBottleneck, self).__init__(**kwargs)
        self.drop_rate = torch.tensor(drop_rate)
        self.module_id = module_id
        self.module_count = module_count
        self.use_same_gpu_seed = use_same_gpu_seed
        self.use_same_depth_across_gpus = use_same_depth_across_gpus
        self.rand_generator = rand_generator

    @torch.jit.unused
    def _get_sample(self, device: int) -> torch.Tensor:
        return _sample_bernoulli(probability=(1 - self.drop_rate),
                                 device_id=device,
                                 module_id=self.module_id,
                                 num_modules=self.module_count,
                                 generator=self.rand_generator,
                                 use_same_gpu_seed=self.use_same_gpu_seed,
                                 use_same_depth_across_gpus=self.use_same_depth_across_gpus)

<<<<<<< HEAD
=======
    """ Special consideration to serialize the layer's rng state.
    """

    def _save_to_state_dict(self, destination, prefix, keep_vars):
        super()._save_to_state_dict(destination, prefix, keep_vars)
        destination[prefix + 'rng_state'] = self.rand_generator.get_state()

    def _load_from_state_dict(self, state_dict, prefix, local_metadata, strict, missing_keys, unexpected_keys,
                              error_msgs):
        self.rand_generator.set_state(state_dict[prefix + 'rng_state'])
        return super()._load_from_state_dict(state_dict, prefix, local_metadata, strict, missing_keys, unexpected_keys,
                                             error_msgs)

>>>>>>> f5f02ed8
    def forward(self, x: torch.Tensor) -> torch.Tensor:
        identity = x

        if self.training:
            sample = bool(self._get_sample(identity.get_device()))
        else:
            sample = True

        if sample:
            out = self.conv1(x)
            out = self.bn1(out)
            out = self.relu(out)

            out = self.conv2(out)
            out = self.bn2(out)
            out = self.relu(out)

            out = self.conv3(out)
            out = self.bn3(out)

            if not self.training:
                out = out * (1 - self.drop_rate)

            if self.downsample is not None:
                identity = self.downsample(x)

            out += identity
            out = self.relu(out)
        else:
            if self.downsample is not None:
                out = self.relu(self.downsample(x))
            else:
                out = identity
        return out

    @staticmethod
    def from_target_layer(module: Bottleneck,
                          module_index: int,
                          module_count: int,
                          drop_rate: float,
                          drop_distribution: str,
                          rand_generator: torch.Generator,
                          use_same_gpu_seed: bool = False):
        """Helper function to convert a ResNet bottleneck block into a stochastic block."""
        if drop_distribution == 'linear':
            drop_rate = ((module_index + 1) / module_count) * drop_rate
        use_same_depth_across_gpus = (drop_distribution == 'uniform')
        rand_generator = torch.Generator().manual_seed(
            rand_generator.initial_seed())  # copy the generator for each layer
        return StochasticBottleneck(drop_rate=drop_rate,
                                    module_id=module_index,
                                    module_count=module_count,
                                    use_same_depth_across_gpus=use_same_depth_across_gpus,
                                    use_same_gpu_seed=use_same_gpu_seed,
                                    rand_generator=rand_generator,
                                    inplanes=module.conv1.in_channels,
                                    planes=module.conv3.out_channels // module.expansion,
                                    stride=module.stride,
                                    downsample=module.downsample,
                                    groups=module.conv2.groups,
                                    dilation=module.conv2.dilation)<|MERGE_RESOLUTION|>--- conflicted
+++ resolved
@@ -77,8 +77,6 @@
                                  use_same_gpu_seed=self.use_same_gpu_seed,
                                  use_same_depth_across_gpus=self.use_same_depth_across_gpus)
 
-<<<<<<< HEAD
-=======
     """ Special consideration to serialize the layer's rng state.
     """
 
@@ -92,7 +90,6 @@
         return super()._load_from_state_dict(state_dict, prefix, local_metadata, strict, missing_keys, unexpected_keys,
                                              error_msgs)
 
->>>>>>> f5f02ed8
     def forward(self, x: torch.Tensor) -> torch.Tensor:
         identity = x
 
